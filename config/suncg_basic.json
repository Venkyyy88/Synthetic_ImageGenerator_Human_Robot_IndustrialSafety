// Args: <cam_file> <obj_file>
{
  "setup": {
    "blender_version": "blender-2.79b-linux-glibc219-x86_64",
    "pip": [
      "h5py"
    ]
  },
  "global": {
    "renderer": {
      "output_dir": "output",
      "pixel_aspect_x": 1.333333333,
      "samples": 256
    }
  },
  "modules": [
    {
      "name": "main.Initializer",
      "config": {}
    },
    {
      "name": "loader.SuncgLoader",
      "config": {
        "path": "<args:1>"
      }
    },
    {
      "name": "camera.SuncgCameraLoader",
      "config": {
        "path": "<args:0>"
      }
    },
    {
      "name": "materials.SuncgMaterials",
      "config": {}
    },
    {
      "name": "renderer.NormalRenderer",
      "config": {}
    },
    {
<<<<<<< HEAD
      "name": "renderer.SegMapRenderer",
      "config": {}
    },
    {
      "name": "renderer.NormalRenderer",
=======
      "name": "renderer.RgbRenderer",
>>>>>>> 59bd0e98
      "config": {}
    }
  ]
}<|MERGE_RESOLUTION|>--- conflicted
+++ resolved
@@ -39,15 +39,11 @@
       "config": {}
     },
     {
-<<<<<<< HEAD
       "name": "renderer.SegMapRenderer",
       "config": {}
     },
     {
-      "name": "renderer.NormalRenderer",
-=======
       "name": "renderer.RgbRenderer",
->>>>>>> 59bd0e98
       "config": {}
     }
   ]
