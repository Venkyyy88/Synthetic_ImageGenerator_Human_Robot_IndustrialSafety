--- conflicted
+++ resolved
@@ -28,28 +28,24 @@
     {
       "name": "camera.SuncgCameraSampler",
       "config": {
-<<<<<<< HEAD
         "proximity_checks": {
           "min": 1.0,
           "avg": {
             "min": 1.0,
             "max": 4.0
           }
-        }
-      }
-=======
+        },
         "min_interest_score": 0.4,
         "special_objects": [
-            "bed",
-            "chair",
-            "desk",
-            "kitchen_appliance",
-            "table",
-            "tv_stand"
-           ],
+          "bed",
+          "chair",
+          "desk",
+          "kitchen_appliance",
+          "table",
+          "tv_stand"
+        ],
         "special_objects_weight": "2"
-      },
->>>>>>> dc6c41df
+      }
     },
     {
       "name": "materials.SuncgMaterials",
