<<<<<<< HEAD
from blenderproc.python.utility.SetupUtility import SetupUtility
SetupUtility.setup_pip(["Pillow", "opencv-contrib-python"])

from typing import Tuple, List, Optional
=======
from typing import Tuple, List
>>>>>>> adda6ae2
import bpy
import cv2
import numpy as np

import blenderproc.python.camera.CameraUtility as CameraUtility
from blenderproc.python.postprocessing.SGMUtility import fill_in_fast
from blenderproc.python.postprocessing.SGMUtility import resize


def stereo_global_matching(color_images: List[np.ndarray], depth_max: Optional[float] = None, window_size: int = 7,
                           num_disparities: int = 32, min_disparity: int = 0, disparity_filter: bool = True,
                           depth_completion: bool = True) -> Tuple[List[np.ndarray], List[np.ndarray]]:
    """ Does the stereo global matching in the following steps:
    1. Collect camera object and its state,
    2. For each frame, load left and right images and call the `sgm()` methode.
    3. Write the results to a numpy file.

    :param color_images: A list of stereo images, where each entry has the shape [2, height, width, 3].
    :param depth_max: The maximum depth value for clipping the resulting depth values. If None, distance_start + distance_range that were configured for distance rendering are used.
    :param window_size: Semi-global matching kernel size. Should be an odd number.
    :param num_disparities: Semi-global matching number of disparities. Should be > 0 and divisible by 16.
    :param min_disparity: Semi-global matching minimum disparity.
    :param disparity_filter: Applies post-processing of the generated disparity map using WLS filter.
    :param depth_completion: Applies basic depth completion using image processing techniques.
    :return: Returns the computed depth and disparity images for all given frames.
    """
    # Collect camera and camera object
    cam_ob = bpy.context.scene.camera
    cam = cam_ob.data

    baseline = cam.stereo.interocular_distance
    if not baseline:
        raise Exception("Stereo parameters are not set. Make sure to enable RGB stereo rendering before this module.")

    if depth_max is None:
        depth_max = bpy.context.scene.world.mist_settings.start + bpy.context.scene.world.mist_settings.depth

    baseline = cam.stereo.interocular_distance
    if not baseline:
        raise Exception("Stereo parameters are not set. Make sure to enable RGB stereo rendering before this module.")

    focal_length = CameraUtility.get_intrinsics_as_K_matrix()[0, 0]

    depth_frames = []
    disparity_frames = []
    for frame, color_image in enumerate(color_images):
        depth, disparity = StereoGlobalMatching._sgm(color_image[0], color_image[1], baseline, depth_max, focal_length, window_size, num_disparities, min_disparity, disparity_filter, depth_completion)

        depth_frames.append(depth)
        disparity_frames.append(disparity)

    return depth_frames, disparity_frames

class StereoGlobalMatching:

    @staticmethod
    def _sgm(left_color_image: np.ndarray, right_color_image: np.ndarray, baseline: float, depth_max: float,
             focal_length: float, window_size: int = 7, num_disparities: int = 32, min_disparity: int = 0,
             disparity_filter: bool = True, depth_completion: bool = True) -> Tuple[np.ndarray, np.ndarray]:
        """ Semi global matching funciton, for more details on what this function does check the original paper
        https://elib.dlr.de/73119/1/180Hirschmueller.pdf

        :param left_color_image: The left color image.
        :param right_color_image: The right color image.
        :param baseline: The baseline that was used for rendering the two images.
        :param depth_max: The maximum depth value for clipping the resulting depth values.
        :param focal_length: The focal length that was used for rendering the two images.
        :param window_size: Semi-global matching kernel size. Should be an odd number.
        :param num_disparities: Semi-global matching number of disparities. Should be > 0 and divisible by 16.
        :param min_disparity: Semi-global matching minimum disparity.
        :param disparity_filter: Applies post-processing of the generated disparity map using WLS filter.
        :param depth_completion: Applies basic depth completion using image processing techniques.
        :return: depth, disparity
         """
        if window_size % 2 == 0:
            raise Exception("Window size must be an odd number")

        if not (num_disparities > 0 and num_disparities % 16 == 0):
            raise Exception("Number of disparities must be > 0 and divisible by 16")

        left_matcher = cv2.StereoSGBM_create(
            minDisparity=min_disparity,
            numDisparities=num_disparities,
            blockSize=5,
            P1=8 * 3 * window_size ** 2,
            P2=32 * 3 * window_size ** 2,
            disp12MaxDiff=-1,
            uniquenessRatio=15,
            speckleWindowSize=0,
            speckleRange=2,
            preFilterCap=63,
            # mode=cv2.STEREO_SGBM_MODE_SGBM_3WAY
            mode=cv2.StereoSGBM_MODE_HH
        )

        if disparity_filter:
            right_matcher = cv2.ximgproc.createRightMatcher(left_matcher)

            lmbda = 80000
            sigma = 1.2

            wls_filter = cv2.ximgproc.createDisparityWLSFilter(matcher_left=left_matcher)
            wls_filter.setLambda(lmbda)
            wls_filter.setSigmaColor(sigma)

            dispr = right_matcher.compute(right_color_image, left_color_image)

        displ = left_matcher.compute(left_color_image, right_color_image)

        filteredImg = None
        if disparity_filter:
            filteredImg = wls_filter.filter(displ, left_color_image, None, dispr).astype(np.float32)
            filteredImg = cv2.normalize(src=filteredImg, dst=filteredImg, beta=0, alpha=255, norm_type=cv2.NORM_MINMAX)

        disparity_to_be_written = filteredImg if disparity_filter else displ
        disparity = np.float64(np.copy(disparity_to_be_written)) / 16.0

        # Crop and resize, due to baseline, a part of the image on the left can't be matched with the one on the right
        disparity = resize(disparity[:, num_disparities:], (left_color_image.shape[1], left_color_image.shape[0]))

        # Triangulation
        depth = (1.0 / disparity) * baseline * focal_length

        # Clip from depth map to 25 meters
        depth[depth > depth_max] = depth_max
        depth[depth < 0] = 0.0

        if depth_completion:
            depth = fill_in_fast(depth, depth_max)

        return depth, disparity_to_be_written
<|MERGE_RESOLUTION|>--- conflicted
+++ resolved
@@ -1,11 +1,4 @@
-<<<<<<< HEAD
-from blenderproc.python.utility.SetupUtility import SetupUtility
-SetupUtility.setup_pip(["Pillow", "opencv-contrib-python"])
-
-from typing import Tuple, List, Optional
-=======
 from typing import Tuple, List
->>>>>>> adda6ae2
 import bpy
 import cv2
 import numpy as np
