--- conflicted
+++ resolved
@@ -1,10 +1,6 @@
 """A set of function to post process the produced images."""
 
-<<<<<<< HEAD
 from typing import Union, List, Optional, Dict, Any
-=======
-from typing import Union, List, Optional
->>>>>>> a4e2ecc3
 
 import numpy as np
 import bpy
@@ -184,14 +180,14 @@
 
     return filtered_img
 
-def add_kinect_azure_noise(depth: Union[list, np.ndarray], color: Optional[Union[list, np.ndarray]] = None, 
+def add_kinect_azure_noise(depth: Union[list, np.ndarray], color: Optional[Union[list, np.ndarray]] = None,
                            missing_depth_darkness_thres: int = 15) -> Union[list, np.ndarray]:
     """
     Add noise, holes and smooth depth maps according to the noise characteristics of the Kinect Azure sensor.
     https://www.mdpi.com/1424-8220/21/2/413
 
     For further realism, consider to use the projection from depth to color image in the Azure Kinect SDK:
-    https://docs.microsoft.com/de-de/azure/kinect-dk/use-image-transformation 
+    https://docs.microsoft.com/de-de/azure/kinect-dk/use-image-transformation
 
     :param depth: Input depth image(s) in meters
     :param color: Optional color image(s) to add missing depth at close to black surfaces
@@ -238,19 +234,19 @@
     :param std: Standard deviation of pixel shifts, defaults to 0.5
     :return: Augmented images
     """
-    
+
     if isinstance(image, list) or hasattr(image, "shape") and len(image.shape) > 2:
         return [add_gaussian_shifts(img, std=std) for img in image]
 
-    rows, cols = image.shape 
+    rows, cols = image.shape
     gaussian_shifts = np.random.normal(0, std, size=(rows, cols, 2))
     gaussian_shifts = gaussian_shifts.astype(np.float32)
 
-    # creating evenly spaced coordinates  
+    # creating evenly spaced coordinates
     xx = np.linspace(0, cols-1, cols)
     yy = np.linspace(0, rows-1, rows)
 
-    # get xpixels and ypixels 
+    # get xpixels and ypixels
     xp, yp = np.meshgrid(xx, yy)
 
     xp = xp.astype(np.float32)
