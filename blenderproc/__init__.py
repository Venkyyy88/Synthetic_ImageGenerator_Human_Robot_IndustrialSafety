import sys

# Only import if we are in the blender environment (TODO find a better solution)
if sys.executable.endswith("python3.9"):
    from .python.utility.SetupUtility import SetupUtility
    SetupUtility.setup([])
    from . import loader
<<<<<<< HEAD
    from . import utility
=======
    from . import postprocessing
    from . import writer
    from . import material
    from . import lighting
    from . import camera
    from . import renderer
>>>>>>> 24ae0496
<|MERGE_RESOLUTION|>--- conflicted
+++ resolved
@@ -5,13 +5,10 @@
     from .python.utility.SetupUtility import SetupUtility
     SetupUtility.setup([])
     from . import loader
-<<<<<<< HEAD
     from . import utility
-=======
     from . import postprocessing
     from . import writer
     from . import material
     from . import lighting
     from . import camera
-    from . import renderer
->>>>>>> 24ae0496
+    from . import renderer