import sys

# Only import if we are in the blender environment (TODO find a better solution)
if sys.executable.endswith("python3.9"):
    from .python.utility.SetupUtility import SetupUtility
    SetupUtility.setup([])
    from . import loader
<<<<<<< HEAD
    from . import writer
=======
    from . import lighting
    from . import camera
    from . import renderer
>>>>>>> ef8f2d7c
<|MERGE_RESOLUTION|>--- conflicted
+++ resolved
@@ -5,10 +5,7 @@
     from .python.utility.SetupUtility import SetupUtility
     SetupUtility.setup([])
     from . import loader
-<<<<<<< HEAD
     from . import writer
-=======
     from . import lighting
     from . import camera
-    from . import renderer
->>>>>>> ef8f2d7c
+    from . import renderer