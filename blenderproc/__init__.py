import sys

# Only import if we are in the blender environment (TODO find a better solution)
if sys.executable.endswith("python3.9"):
    from .python.utility.SetupUtility import SetupUtility
    SetupUtility.setup([])
    from . import loader
<<<<<<< HEAD
    from . import math
    from .python.utility.Initializer import init
=======
    from . import material
    from . import lighting
    from . import camera
    from . import renderer
>>>>>>> 85b32b37
<|MERGE_RESOLUTION|>--- conflicted
+++ resolved
@@ -5,12 +5,9 @@
     from .python.utility.SetupUtility import SetupUtility
     SetupUtility.setup([])
     from . import loader
-<<<<<<< HEAD
     from . import math
     from .python.utility.Initializer import init
-=======
     from . import material
     from . import lighting
     from . import camera
-    from . import renderer
->>>>>>> 85b32b37
+    from . import renderer