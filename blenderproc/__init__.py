--- conflicted
+++ resolved
@@ -5,10 +5,7 @@
     from .python.utility.SetupUtility import SetupUtility
     SetupUtility.setup([])
     from . import loader
-<<<<<<< HEAD
     from . import material
-=======
     from . import lighting
->>>>>>> ef8f2d7c
     from . import camera
     from . import renderer