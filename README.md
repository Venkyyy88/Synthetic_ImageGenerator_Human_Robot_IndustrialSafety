# BlenderProc2

[![Documentation](https://img.shields.io/badge/documentation-passing-brightgreen.svg)](https://dlr-rm.github.io/BlenderProc/)
[![Open In Collab](https://colab.research.google.com/assets/colab-badge.svg)](https://colab.research.google.com/github/DLR-RM/BlenderProc/blob/main/examples/basics/basic/basic_example.ipynb)
[![License: GPL v3](https://img.shields.io/badge/License-GPLv3-blue.svg)](https://www.gnu.org/licenses/gpl-3.0)

A procedural Blender pipeline for photorealistic image generation.

<p align="center">
<img src="https://drive.google.com/uc?id=1vfo3p5AJigXNt2GQQKb017Cve8lFK9f1" alt="Front readme image" width=100%>
</p>

<<<<<<< HEAD
=======
A procedural Blender pipeline for photorealistic rendering.
>>>>>>> c155963e

[Documentation](https://dlr-rm.github.io/BlenderProc) | [Tutorials](#tutorials) | [Examples](#examples) | [ArXiv paper](https://arxiv.org/abs/1911.01911) | [Workshop paper](https://sim2real.github.io/assets/papers/2020/denninger.pdf)
## Features

* Loading: `*.obj`, `*.ply`, BOP datasets, ShapeNet, Haven, 3D-FRONT, etc.
* Objects: Sample object poses, apply physics and collision checking.
* Materials: Set or sample physically-based materials and textures
* Lighting: Set or sample lights, automatic lighting of 3D-FRONT scenes.
* Cameras: Set, sample or load camera poses from file.
* Rendering: RGB, stereo, depth, normal and segmentation images/sequences.
* Writing: .hdf5 containers, COCO & BOP annotations.

<<<<<<< HEAD
=======
..and many more ([docu](https://dlr-rm.github.io/BlenderProc)). For advanced/custom functionalities, you can easily write and integrate your [own modules](blenderproc/README.md#writing-your-own-modules).

>>>>>>> c155963e

## Installation

### Via pip

The simplest way to install blenderproc is via pip:

```bash
pip install blenderproc
```

### Git clone

If you need to make changes to blenderproc or you want to make use of the most recent version on the main-branch, clone the repository:

```bash
git clone https://github.com/DLR-RM/BlenderProc
```

To still make use of the blenderproc command and therefore use blenderproc anywhere on your system, make a local pip installation:

```bash
cd BlenderProc
pip install -e .
```

## Usage

BlenderProc has to be run inside the blender python environment, as only there we can access the blender API. 
Therefore, instead of running your script with the usual python interpreter, the command line interface of BlenderProc has to be used.

```bash
blenderproc run <your_python_script>
```

In general, one run of your script first loads or constructs a 3D scene, then sets some camera poses inside this scene and renders different types of images (RGB, distance, semantic segmentation, etc.) for each of those camera poses.
In the usual case, to create a big and diverse dataset, you therefore run your script multiple times, each time producing 5-20 images.
With a little more experience, it is also possible to render multiple times in one script call, read [here](docs/tutorials/key_frames.md#render-multiple-times) how this is done.

## Quickstart

Create a python script `quickstart.py` with the following content:

```python
import blenderproc as bproc
import numpy as np

bproc.init()
<<<<<<< HEAD

# Create a simple object:
obj = bproc.object.create_primitive("MONKEY")

# Create a point light next to it
light = bproc.types.Light()
light.set_location([2, -2, 0])
light.set_energy(300)

# Set the camera to be in front of the object
cam_pose = bproc.math.build_transformation_mat([0, -5, 0], [np.pi / 2, 0, 0])
bproc.camera.add_camera_pose(cam_pose)

=======

# Create a simple object:
obj = bproc.object.create_primitive("MONKEY")

# Create a point light next to it
light = bproc.types.Light()
light.set_location([2, -2, 0])
light.set_energy(300)

# Set the camera to be in front of the object
cam_pose = bproc.math.build_transformation_mat([0, -5, 0], [np.pi / 2, 0, 0])
bproc.camera.add_camera_pose(cam_pose)

>>>>>>> c155963e
# Render the scene
data = bproc.renderer.render()

# Write the rendering into an hdf5 file
bproc.writer.write_hdf5("output/", data)
```

Now run the script via:

```bash
blenderproc run quickstart.py
```

BlenderProc now creates the specified scene and renders the image into `output/0.hdf5`.
To visualize that image, simply call:

```bash
blenderproc vis_hdf5 output/0.hdf5
```

Thats it! You rendered your first image with BlenderProc!

### Debugging

To understand what is actually going on, BlenderProc has the great feature of visualizing everything inside the blender UI.
To do so, simply call your script with the `debug` instead of `run` subcommand:
```bash
blenderproc debug quickstart.py
```

Now the Blender UI opens up, the scripting tab is selected and the correct script is loaded.
To start the BlenderProc pipeline, one now just has to press `Run BlenderProc` (see red circle in image).
As in the normal mode, print statements are still printed to the terminal.

<p align="center">
<img src="images/debug.jpg" alt="Front readme image" width=500>
</p>

The pipeline can be run multiple times, as in the beginning of each run the scene is cleared.

## What to do next?

As you now ran your first BlenderProc script, your ready to learn the basics:

<<<<<<< HEAD
<!---.. _tutorials: ---> 

=======
>>>>>>> c155963e
### Tutorials

Read through the tutorials, to get to know with the basic principles of how BlenderProc is used:

1. [Loading and manipulating objects](docs/tutorials/loader.md)
2. [Configuring the camera](docs/tutorials/camera.md)
3. [Rendering the scene](docs/tutorials/renderer.md)
4. [Writing the results to file](docs/tutorials/writer.md)
5. [How key frames work](docs/tutorials/key_frames.md)
6. [Positioning objects via the physics simulator](docs/tutorials/physics.md)

### Examples

We provide a lot of [examples](examples/README.md) which explain all features in detail and should help you understand how BlenderProc works. Exploring our examples is the best way to learn about what you can do with BlenderProc. We also provide support for some datasets.

* [Basic scene](examples/basics/basic/README.md): Basic example, this is the ideal place to start for beginners
* [Camera sampling](examples/basics/camera_sampling/README.md): Sampling of different camera positions inside of a shape with constraints for the rotation.
<<<<<<< HEAD
* [Object manipulation](examples/basics/entity_manipulation/README.md): Changing various parameters of objects.
=======
* [Object manipluation](examples/basics/entity_manipulation/README.md): Changing various parameters of objects.
>>>>>>> c155963e
* [Material manipulation](examples/basics/material_manipulation/README.md): Material selecting and manipulation.
* [Physics positioning](examples/basics/physics_positioning/README.md): Enabling simple simulated physical interactions between objects in the scene.
* [Semantic segmentation](examples/basics/semantic_segmentation/README.md): Generating semantic segmentation labels for a given scene.
* [BOP Challenge](README_BlenderProc4BOP.md): Generate the pose-annotated data used at the BOP Challenge 2020
* [COCO annotations](examples/advanced/coco_annotations/README.md): Write COCO annotations to a .json file for selected objects in the scene.

<<<<<<< HEAD
and much more, see our [examples](examples/README.md) for more details.
=======
... And much more, see our [examples](examples/README.md) for more details.
>>>>>>> c155963e


## Contributions

Found a bug? help us by reporting it. Want a new feature in the next BlenderProc release? Create an issue. Made something useful or fixed a bug? Start a PR. Check the [contributions guidelines](CONTRIBUTING.md).

## Change log

See our [change log](change_log.md). 

## Citation 

If you use BlenderProc in a research project, please cite as follows:

```
@article{denninger2019blenderproc,
  title={BlenderProc},
  author={Denninger, Maximilian and Sundermeyer, Martin and Winkelbauer, Dominik and Zidan, Youssef and Olefir, Dmitry and Elbadrawy, Mohamad and Lodhi, Ahsan and Katam, Harinandan},
  journal={arXiv preprint arXiv:1911.01911},
  year={2019}
}
```

---

<div align="center">
  <a href="https://www.dlr.de/EN/Home/home_node.html"><img src="images/logo.svg" hspace="3%" vspace="60px"></a>
</div><|MERGE_RESOLUTION|>--- conflicted
+++ resolved
@@ -4,16 +4,11 @@
 [![Open In Collab](https://colab.research.google.com/assets/colab-badge.svg)](https://colab.research.google.com/github/DLR-RM/BlenderProc/blob/main/examples/basics/basic/basic_example.ipynb)
 [![License: GPL v3](https://img.shields.io/badge/License-GPLv3-blue.svg)](https://www.gnu.org/licenses/gpl-3.0)
 
-A procedural Blender pipeline for photorealistic image generation.
-
 <p align="center">
 <img src="https://drive.google.com/uc?id=1vfo3p5AJigXNt2GQQKb017Cve8lFK9f1" alt="Front readme image" width=100%>
 </p>
 
-<<<<<<< HEAD
-=======
 A procedural Blender pipeline for photorealistic rendering.
->>>>>>> c155963e
 
 [Documentation](https://dlr-rm.github.io/BlenderProc) | [Tutorials](#tutorials) | [Examples](#examples) | [ArXiv paper](https://arxiv.org/abs/1911.01911) | [Workshop paper](https://sim2real.github.io/assets/papers/2020/denninger.pdf)
 ## Features
@@ -26,11 +21,6 @@
 * Rendering: RGB, stereo, depth, normal and segmentation images/sequences.
 * Writing: .hdf5 containers, COCO & BOP annotations.
 
-<<<<<<< HEAD
-=======
-..and many more ([docu](https://dlr-rm.github.io/BlenderProc)). For advanced/custom functionalities, you can easily write and integrate your [own modules](blenderproc/README.md#writing-your-own-modules).
-
->>>>>>> c155963e
 
 ## Installation
 
@@ -79,7 +69,6 @@
 import numpy as np
 
 bproc.init()
-<<<<<<< HEAD
 
 # Create a simple object:
 obj = bproc.object.create_primitive("MONKEY")
@@ -93,21 +82,6 @@
 cam_pose = bproc.math.build_transformation_mat([0, -5, 0], [np.pi / 2, 0, 0])
 bproc.camera.add_camera_pose(cam_pose)
 
-=======
-
-# Create a simple object:
-obj = bproc.object.create_primitive("MONKEY")
-
-# Create a point light next to it
-light = bproc.types.Light()
-light.set_location([2, -2, 0])
-light.set_energy(300)
-
-# Set the camera to be in front of the object
-cam_pose = bproc.math.build_transformation_mat([0, -5, 0], [np.pi / 2, 0, 0])
-bproc.camera.add_camera_pose(cam_pose)
-
->>>>>>> c155963e
 # Render the scene
 data = bproc.renderer.render()
 
@@ -152,11 +126,8 @@
 
 As you now ran your first BlenderProc script, your ready to learn the basics:
 
-<<<<<<< HEAD
 <!---.. _tutorials: ---> 
 
-=======
->>>>>>> c155963e
 ### Tutorials
 
 Read through the tutorials, to get to know with the basic principles of how BlenderProc is used:
@@ -174,22 +145,14 @@
 
 * [Basic scene](examples/basics/basic/README.md): Basic example, this is the ideal place to start for beginners
 * [Camera sampling](examples/basics/camera_sampling/README.md): Sampling of different camera positions inside of a shape with constraints for the rotation.
-<<<<<<< HEAD
 * [Object manipulation](examples/basics/entity_manipulation/README.md): Changing various parameters of objects.
-=======
-* [Object manipluation](examples/basics/entity_manipulation/README.md): Changing various parameters of objects.
->>>>>>> c155963e
 * [Material manipulation](examples/basics/material_manipulation/README.md): Material selecting and manipulation.
 * [Physics positioning](examples/basics/physics_positioning/README.md): Enabling simple simulated physical interactions between objects in the scene.
 * [Semantic segmentation](examples/basics/semantic_segmentation/README.md): Generating semantic segmentation labels for a given scene.
 * [BOP Challenge](README_BlenderProc4BOP.md): Generate the pose-annotated data used at the BOP Challenge 2020
 * [COCO annotations](examples/advanced/coco_annotations/README.md): Write COCO annotations to a .json file for selected objects in the scene.
 
-<<<<<<< HEAD
 and much more, see our [examples](examples/README.md) for more details.
-=======
-... And much more, see our [examples](examples/README.md) for more details.
->>>>>>> c155963e
 
 
 ## Contributions
