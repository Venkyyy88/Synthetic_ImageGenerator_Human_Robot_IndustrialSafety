--- conflicted
+++ resolved
@@ -53,13 +53,6 @@
           - The datablock or a list of datablocks which should be loaded from the given .blend file. Default: "objects"
             Available options are: ['armatures', 'cameras', 'curves', 'hairs', 'images', 'lights', 'materials', 'meshes', 'objects', 'textures']
           - string/list
-        * - merge_objects
-          - Whether to merge all loaded mesh objects into a single object or not.
-          - bool
-        * - merged_object_name
-          - The name of the merged object in case of merge_objects=True. If None of ['filename', 'parent_object'], uses the provided string as filename.
-            Available options are: ['filename', 'parent_object', '<custom_name>']
-          - string
     """
     def __init__(self, config):
         LoaderInterface.__init__(self, config)
@@ -68,14 +61,7 @@
         newly_loaded_objects = BlendLoader.load(
             path=self.config.get_string("path"),
             obj_types=self.config.get_raw_value("obj_types", ['mesh', 'empty']),
-<<<<<<< HEAD
-            name_regrex=self.config.get_string("entities") if self.config.has_param("entities") else None,
-            data_blocks=self.config.get_raw_value("datablocks", "objects"),
-            merge_objects=self.config.get_raw_value("merge_objects", False),
-            merged_object_name=self.config.get_raw_value("merged_object_name", "parent_name")
-=======
             name_regrex=self.config.get_string("entities", None),
             data_blocks=self.config.get_raw_value("datablocks", "objects")
->>>>>>> 17d4b164
         )
         self._set_properties(newly_loaded_objects)