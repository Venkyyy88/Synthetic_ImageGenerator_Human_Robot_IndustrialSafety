--- conflicted
+++ resolved
@@ -8,15 +8,12 @@
 import numpy as np
 from mathutils import Vector
 
-<<<<<<< HEAD
 from src.utility.Utility import Utility
 
-=======
 from src.utility.MaterialUtility import Material
 
 import bmesh
 import mathutils
->>>>>>> 3b0e80f9
 
 class MeshObject(Entity):
 
