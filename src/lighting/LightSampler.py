--- conflicted
+++ resolved
@@ -76,11 +76,5 @@
             for item, value in settings_to_write:
                 if not isinstance(value, list):
                     value = [value]
-<<<<<<< HEAD
                 line += " ".join(str(x) for x in value) + " "
-            f.write('%s \n' % line)
-    
-=======
-                line +=" ".join(str(x) for x in value) + " "
-            f.write('%s \n' % line)
->>>>>>> 70d082e6
+            f.write('%s \n' % line)