import blenderproc as bproc
from blenderproc.python.utility.SetupUtility import SetupUtility
SetupUtility.setup([])

from blenderproc.python.sampler.PartSphere import PartSphere
<<<<<<< HEAD
from blenderproc.python.camera.CameraUtility import CameraUtility
=======
from blenderproc.python.utility.MathUtility import MathUtility
>>>>>>> 85b32b37
from blenderproc.python.types.MeshObjectUtility import MeshObject
from blenderproc.python.writer.WriterUtility import WriterUtility
from blenderproc.python.types.LightUtility import Light
from blenderproc.python.filter.Filter import Filter

import argparse

parser = argparse.ArgumentParser()
parser.add_argument('scene', help="Path to the downloaded .blend file")
parser.add_argument('output_dir', nargs='?', default="examples/datasets/blenderkit/output", help="Path to where the final files will be saved")
args = parser.parse_args()

bproc.init()

# load the objects into the scene
objs = bproc.loader.load_blend(args.scene)

# define a light and set its location and energy level
light = Light()
light.set_type("POINT")
light.set_location([5, -5, 5])
light.set_energy(1000)

# Find point of interest, all cam poses should look towards it
poi = MeshObject.compute_poi(Filter.all_with_type(objs, MeshObject))
# Sample five camera poses
for i in range(5):
    # Sample random camera location around the objects
    location = PartSphere.sample([0, 0, 0], radius=2.5, part_sphere_dir_vector=[1, 0, 0], mode="SURFACE")
    # Compute rotation based on vector going from location towards poi
    rotation_matrix = bproc.camera.rotation_from_forward_vec(poi - location)
    # Add homog cam pose based on location an rotation
<<<<<<< HEAD
    cam2world_matrix = bproc.math.build_transformation_mat(location, rotation_matrix)
    CameraUtility.add_camera_pose(cam2world_matrix)
=======
    cam2world_matrix = MathUtility.build_transformation_mat(location, rotation_matrix)
    bproc.camera.add_camera_pose(cam2world_matrix)
>>>>>>> 85b32b37

# activate normal and distance rendering
bproc.renderer.enable_normals_output()
bproc.renderer.enable_distance_output()
# set the amount of samples, which should be used for the color rendering
bproc.renderer.set_samples(350)

# render the whole pipeline
data = bproc.renderer.render()

# write the data to a .hdf5 container
WriterUtility.save_to_hdf5(args.output_dir, data)<|MERGE_RESOLUTION|>--- conflicted
+++ resolved
@@ -3,11 +3,6 @@
 SetupUtility.setup([])
 
 from blenderproc.python.sampler.PartSphere import PartSphere
-<<<<<<< HEAD
-from blenderproc.python.camera.CameraUtility import CameraUtility
-=======
-from blenderproc.python.utility.MathUtility import MathUtility
->>>>>>> 85b32b37
 from blenderproc.python.types.MeshObjectUtility import MeshObject
 from blenderproc.python.writer.WriterUtility import WriterUtility
 from blenderproc.python.types.LightUtility import Light
@@ -40,13 +35,8 @@
     # Compute rotation based on vector going from location towards poi
     rotation_matrix = bproc.camera.rotation_from_forward_vec(poi - location)
     # Add homog cam pose based on location an rotation
-<<<<<<< HEAD
     cam2world_matrix = bproc.math.build_transformation_mat(location, rotation_matrix)
-    CameraUtility.add_camera_pose(cam2world_matrix)
-=======
-    cam2world_matrix = MathUtility.build_transformation_mat(location, rotation_matrix)
     bproc.camera.add_camera_pose(cam2world_matrix)
->>>>>>> 85b32b37
 
 # activate normal and distance rendering
 bproc.renderer.enable_normals_output()
