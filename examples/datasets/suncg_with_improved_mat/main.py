import blenderproc as bproc
from blenderproc.python.utility.SetupUtility import SetupUtility
SetupUtility.setup([])

<<<<<<< HEAD

=======
>>>>>>> 0ff6e7cf
import numpy as np

import argparse
import os

parser = argparse.ArgumentParser()
parser.add_argument('house', help="Path to the house.json file of the SUNCG scene to load")
parser.add_argument('output_dir', nargs='?', default="examples/datasets/suncg_with_improved_mat/output", help="Path to where the final files, will be saved")
args = parser.parse_args()

bproc.init()

# load the objects into the scene
label_mapping = bproc.utility.LabelIdMapping.from_csv(bproc.utility.resolve_path(os.path.join('resources', 'id_mappings', 'nyu_idset.csv')))
objs = bproc.loader.load_suncg(args.house, label_mapping)

# makes Suncg objects emit light
bproc.lighting.light_suncg_scene()

# Init sampler for sampling locations inside the loaded suncg house
point_sampler = bproc.sampler.SuncgPointInRoomSampler(objs)
# Init bvh tree containing all mesh objects
bvh_tree = bproc.object.create_bvh_tree_multi_objects([o for o in objs if isinstance(o, bproc.types.MeshObject)])

poses = 0
tries = 0
while tries < 10000 and poses < 5:
    # Sample point inside house
    height = np.random.uniform(1.65, 1.85)
    location, _ = point_sampler.sample(height)
    # Sample rotation (fix around X and Y axis)
    euler_rotation = np.random.uniform([1.2217, 0, 0], [1.2217, 0, 6.283185307])
    cam2world_matrix = bproc.math.build_transformation_mat(location, euler_rotation)

    # Check that obstacles are at least 1 meter away from the camera and make sure the view interesting enough
    if bproc.camera.perform_obstacle_in_view_check(cam2world_matrix, {"min": 1.0}, bvh_tree) and bproc.camera.scene_coverage_score(cam2world_matrix) > 0.4:
        bproc.camera.add_camera_pose(cam2world_matrix)
        poses += 1
    tries += 1

# improve the materials, first use all materials and only filter the relevant materials out
all_materials = bproc.material.collect_all()
all_wood_materials = bproc.filter.by_attr(all_materials, "name", "wood.*|laminate.*|beam.*", regex=True)

# now change the used values
for material in all_wood_materials:
    material.set_principled_shader_value("Roughness", np.random.uniform(0.05, 0.5))
    material.set_principled_shader_value("Specular", np.random.uniform(0.5, 1.0))
    material.set_displacement_from_principled_shader_value("Base Color", np.random.uniform(0.001, 0.15))

all_stone_materials = bproc.filter.by_attr(all_materials, "name", "tile.*|brick.*|stone.*", regex=True)

# now change the used values
for material in all_stone_materials:
    material.set_principled_shader_value("Roughness", np.random.uniform(0.0, 0.2))
    material.set_principled_shader_value("Specular", np.random.uniform(0.9, 1.0))

all_floor_materials = bproc.filter.by_attr(all_materials, "name", "carpet.*|textile.*", regex=True)

# now change the used values
for material in all_floor_materials:
    material.set_principled_shader_value("Roughness", np.random.uniform(0.5, 1.0))
    material.set_principled_shader_value("Specular", np.random.uniform(0.1, 0.3))

# set the light bounces
bproc.renderer.set_light_bounces(diffuse_bounces=200, glossy_bounces=200, max_bounces=200, transmission_bounces=200, transparent_max_bounces=200)

# activate normal and distance rendering
bproc.renderer.enable_normals_output()
bproc.renderer.enable_distance_output()
# set the amount of samples, which should be used for the color rendering
bproc.renderer.set_samples(350)

bproc.material.add_alpha_channel_to_textures(blurry_edges=True)

# render the whole pipeline
data = bproc.renderer.render()

data.update(bproc.renderer.render_segmap(map_by="class", use_alpha_channel=True))

# write the data to a .hdf5 container
bproc.writer.write_hdf5(args.output_dir, data)<|MERGE_RESOLUTION|>--- conflicted
+++ resolved
@@ -2,10 +2,6 @@
 from blenderproc.python.utility.SetupUtility import SetupUtility
 SetupUtility.setup([])
 
-<<<<<<< HEAD
-
-=======
->>>>>>> 0ff6e7cf
 import numpy as np
 
 import argparse
