<<<<<<< HEAD
# Args: <output_dir>
=======
# Args: <obj_file> <output_dir>
>>>>>>> 83a87202
{
  "version": 1,
  "setup": {
    "blender_install_path": "/home_local/<env:USER>/blender/",
    "blender_version": "blender-2.81-linux-glibc217-x86_64",
    "pip": [
      "h5py",
      "imageio"
    ]
  },
  "global": {
    "all": {
      "output_dir": "<args:1>"
    }
  },
  "modules": [
    {
      "name": "main.Initializer",
      "config": {}
    },
    {
      "name": "loader.ObjectLoader",
      "config": {
        "path": "<args:0>"
      }
    },
    {
      "name": "lighting.LightLoader",
      "config": {
        "lights": [
          {
            "type": "POINT",
            "location": [5, -5, 5],
            "energy": 1000
          }
        ]
      }
    },
    {
      "name": "camera.CameraSampler",
      "config": {
        "cam_poses": [
          {
            "location": {
              "name":"sampler.Uniform3d",
              "max":[10, 10, 8],
              "min":[-10, -10, 12]
            },
            "rotation": {
              "format": "look_at",
              "value": {
                "name": "getter.POI"
              }
            }
          }
        ]
      }
    },
    {
      "name": "renderer.NormalRenderer",
      "config": {
        "output_key": "normals"
      }
    },
    {
      "name": "renderer.RgbRenderer",
      "config": {
        "output_key": "colors",
        "samples": 350
      }
    },
    {
      "name": "writer.Hdf5Writer",
      "config": {
      }
    }
  ]
}<|MERGE_RESOLUTION|>--- conflicted
+++ resolved
@@ -1,8 +1,4 @@
-<<<<<<< HEAD
-# Args: <output_dir>
-=======
 # Args: <obj_file> <output_dir>
->>>>>>> 83a87202
 {
   "version": 1,
   "setup": {
