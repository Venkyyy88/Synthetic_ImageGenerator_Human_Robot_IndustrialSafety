# Object selection and manipulation

![](rendering.jpg)

In this example we demonstrate how to select objects in the scene using `ObjectGetter` and then manipulate them using `ObjectManipulator` module.

## Usage

Execute in the Blender-Pipeline main directory:

```
python run.py examples/object_manipulation/config.yaml examples/object_manipulation/scene.obj examples/object_manipulation/output
```

* `examples/object_manipulation/config.yaml`: path to the configuration file with pipeline configuration.
* `examples/object_manipulation/scene.obj`: path to the object file with the basic scene.
* `examples/object_manipulation/output`: path to the output directory.

## Steps

* Loads `scene.obj`: `loader.ObjectLoader` module.
* Creates a point light: `lighting.LightLoader` module.
* Sets two camera positions: `camera.CameraLoader` module.
* Selects objects based on the condition: `object.ObjectManipulator` module.
* Change some parameters of the selected object: `object.ObjectManipulator` module.
* Renders normals: `renderer.NormalRenderer` module.
* Renders rgb: `renderer.RgbRenderer` module.
* Writes the output to .hdf5 containers: `writer.Hdf5Writer` module.

## Config file

### ObjectManipulator

```yaml
    {
      "module": "object.ObjectManipulator",
      "config": {
        "instances": [
          {
            "selector": {
              "provier": "Object",
              "conditions": {
                "name": 'Suzanne'
              }
            },
            "location": {
              "provider": "Uniform3dSampler",
              "max":[1, 2, 3],
              "min":[0, 1, 2]
            },
            "rotation_euler": [1, 1, 0],
            "physics": 'active'
          }
        ]
      }
    },
```

The focus of this example is the ObjectManipulator module and ObjectGetter which allow us to select multiple objects based on a user-defined condition and change the attribute and custom property values of the selected objects.
* `instances` - list with one "action" upon the selected objects inside a cell.
* `selector` - section of the `ObjectManipulator` for stating the `name` of the Getter and the `condition` to use for selecting.

Our condition is: `"name": 'Suzanne'`, which means that we want to select all the objects with `obj.name == 'Suzanne'`. In our case we have only one object which meets the requirement.
Yet one may define any condition where `key` is the valid name of any attribute of objects present in the scene or the name of an existing custom property.
This way it is possible to select multiple objects. One may try this condition to try multiple object selection: `"location": [0, 0, 0]`
<<<<<<< HEAD

NOTE: any given attribute_value of the type string will be treated as a *REGULAR EXPRESSION*, so `"name": 'Cylinder.*'` condition will select us all three cylinders in the scene.

=======
NOTE: any given attribute_value of the type string will be treated as a *REGULAR EXPRESSION*, so `"name": 'Cylinder.*'` condition will select us all three cylinders in the scene.
>>>>>>> 6454f780

For possible `attribute_name`'s data types check `provider.getter.Object` documentation.

After `selector` section we are defining attribute name and attribute value pairs in the familiar format of {attribute_name: attribute_value}.
If attribute_name is a valid name of any attribute of selected object(s), its value will be set to attribute_value.
If attribute_name is a name of an existing custom property, its value will be set to attribute_value.
If attribute_name is not a valid name of any attribute nor it is a name of an existing custom property, it will be treated as a name for a new custom property, and its value will be set to attribute_value.

In our case we sample the `location` attribute's value of the selected object using `Uniform3d` sampler, set the value of the `rotation_euler` attribute to `[1, 1, 0]`, and create new custom property `physics` and set it's value to `active`.
By default for each selected object defined samplers will be called. If one wants to have values sampled once and have them set to defined attribute/properties, set `"mode": "all"` at the end of this section. 

## Visualization

Visualize the generated data:

```
python scripts/visHdf5Files.py examples/object_manipulation/output/0.hdf5
```

## More examples

* [camera_sampling](../camera_sampling): More on sampling for cameras.
* [light_sampling](../light_sampling): More on sampling for lights.<|MERGE_RESOLUTION|>--- conflicted
+++ resolved
@@ -63,13 +63,8 @@
 Our condition is: `"name": 'Suzanne'`, which means that we want to select all the objects with `obj.name == 'Suzanne'`. In our case we have only one object which meets the requirement.
 Yet one may define any condition where `key` is the valid name of any attribute of objects present in the scene or the name of an existing custom property.
 This way it is possible to select multiple objects. One may try this condition to try multiple object selection: `"location": [0, 0, 0]`
-<<<<<<< HEAD
 
 NOTE: any given attribute_value of the type string will be treated as a *REGULAR EXPRESSION*, so `"name": 'Cylinder.*'` condition will select us all three cylinders in the scene.
-
-=======
-NOTE: any given attribute_value of the type string will be treated as a *REGULAR EXPRESSION*, so `"name": 'Cylinder.*'` condition will select us all three cylinders in the scene.
->>>>>>> 6454f780
 
 For possible `attribute_name`'s data types check `provider.getter.Object` documentation.
 
