# BOP with object pose sampling and physics positioning

![](rendering.png)

This example serves as the basis for generating the synthetic data provided at the BOP Challenge 2020. BOP objects from specified datasets are randomly chosen and dropped into an open cube with randomized PBR textures. Object material properties and light sources are also randomized. Samples cameras looking at objects. Outputs RGB, depth, segmentation masks, Coco annotations and object poses in BOP format.

## Usage

<<<<<<< HEAD
=======
Make sure that you downloaded the [BOP datasets](https://bop.felk.cvut.cz/datasets/).

>>>>>>> cd820c18
Execute in the BlenderProc main directory:

```
python scripts/download_cc_textures.py 
```

```
python run.py examples/bop_object_physics_positioning/config.yaml
              <path_to_bop_data>
              <bop_dataset_name>
              <path_to_bop_toolkit>
              resources/cctextures 
              examples/bop_object_physics_positioning/output
``` 

* `examples/bop_object_physics_positioning/config.yaml`: path to the config file.
* `<path_to_bop_data>`: path to a folder containing BOP datasets
* `<bop_dataset_name>`: name of BOP dataset for which ground truth should be saved, e.g. ycbv
* `<path_to_bop_toolkit>`: path to the bop_toolkit folder
* `resources/cctextures`: path to CCTextures folder
* `examples/bop_object_physics_positioning/output`: path to an output folder

## Generate a dataset
To aggregate data and labels over multiple scenes, simply run the script multiple times using the same command. As data is saved in chunks of 1000 images, you can easily distribute the data generation by running the scripts on different machines/servers and then collecting all chunks.

## Steps

* Load T-LESS BOP models: `loader.BopLoader` module.
* Load LM BOP models: `loader.BopLoader` module.
* Load `<args:1>` (YCB-V) BOP models: `loader.BopLoader` module.
* Sample colors for T-LESS models: `materials.MaterialManipulator` module.
* Sample roughness and specular values for all objects: `materials.MaterialManipulator` module.
* Construct planes: `constructor.BasicMeshInitializer` module.
* Set custom properties for those planes: `manipulators.EntityManipulator` module.
* Switch to an light emission shader for the top plane: `materials.MaterialManipulator` module.
* Load CCTexture materials: `loader.CCMaterialLoader` module.
* Sample a material for the other planes: `materials.MaterialRandomizer` module.
* Sample objects poses: `object.ObjectPoseSampler` module.
* Perform physics simulation: `object.PhysicsPositioning` module.
* Sample point light source: `lighting.LightSampler` module.
* Sample camera poses: `camera.CameraSampler` module.
* Render RGB and distance: `renderer.RgbRenderer` module.
* Write BOP data: `writer.BopWriter` module.

## Config file

### BOP Loader

```yaml
    {
      "module": "loader.BopLoader",
      "config": {
        "bop_dataset_path": "<args:0>/tless",
        "model_type": "cad",
        "mm2m": True,
        "sample_objects": True,
        "num_of_objs_to_sample": 3,
        "add_properties": {
          "cp_physics": True
        }
      }
    },
    {
      "module": "loader.BopLoader",
      "config": {
        "bop_dataset_path": "<args:0>/lm",
        "model_type": "",
        "mm2m": True,
        "sample_objects": True,
        "num_of_objs_to_sample": 3,
        "add_properties": {
          "cp_physics": True
        },
        "cf_set_shading": "SMOOTH"
      }
    },
    {
      "module": "loader.BopLoader",
      "config": {
        "bop_dataset_path": "<args:0>/<args:1>",
        "model_type": "",
        "mm2m": True,
        "sample_objects": True,
        "num_of_objs_to_sample": 10,
        "obj_instances_limit": 1,
        "add_properties": {
          "cp_physics": True
        },
        "cf_set_shading": "SMOOTH"
      }
    },
```

* Here we are sampling BOP objects from 3 different datasets.
* We load 3 random objects from LM and T-LESS datasets, and 10 objects from the dataset given by `"<args:1>"` (e.g. ycbv in this case).
* `"cf_set_shading": "SMOOTH"` sets the shading for these corresponding objects to smooth. This looks more realistic for coarser + curved meshes. For T-LESS and ITODD it should be ommited in favor of flat shading which appears more realistic on edgy objects.  
* Note that each loader loads the camera intrinsics and resolutions of each dataset, thus each subsequent `BopLoader` module overwrites these intrinsics. In this example, `"<args:1>"`(ycbv) dataset intrinsics are used when rendering. If required, they can be overwritten by setting `resolution_x, resolution_y, cam_K` in the camera sampler or global config.

### Material Manipulator

```yaml
    {
      "module": "materials.MaterialManipulator",
      "config": {
        "selector": {
          "provider": "getter.Material",
          "conditions": [
          {
            "name": "bop_tless_vertex_col_material.*"
          }
          ]
        },
        "cf_set_base_color": {
          "provider": "sampler.Color",
          "grey": True,
          "min": [0.1, 0.1, 0.1, 1.0],
          "max": [0.9, 0.9, 0.9, 1.0]
        }
      }
    },
    {
      "module": "materials.MaterialManipulator",
      "config": {
        "selector": {
          "provider": "getter.Material",
          "conditions": [
          {
            "name": "bop_tless_vertex_col_material.*"
          },
          {
            "name": "bop_lm_vertex_col_material.*"
          },
          {
            "name": "bop_<args:1>_vertex_col_material.*"
          }
          ]
        },
        "cf_set_specular": {
          "provider": "sampler.Value",
          "type": "float",
          "min": 0.0,
          "max": 1.0
        },
        "cf_set_roughness": {
          "provider": "sampler.Value",
          "type": "float",
          "min": 0.0,
          "max": 1.0
        }
      }
    },
```

* Sample grey colors for T-LESS object's materials using `sampler.Color` Provider.
* Sample `specular` and `roughness` values for object's materials from all datasets using `sampler.Value` Provider.


### Basic Mesh Initializer

```yaml
    {
      "module": "constructor.BasicMeshInitializer",
      "config": {
        "meshes_to_add": [
        {
          "type": "plane",
          "name": "ground_plane0",
          "scale": [2, 2, 1]
        },
        {
          "type": "plane",
          "name": "ground_plane1",
          "scale": [2, 2, 1],
          "location": [0, -2, 2],
          "rotation": [-1.570796, 0, 0] # switch the sign to turn the normals to the outside
        },
        {
          "type": "plane",
          "name": "ground_plane2",
          "scale": [2, 2, 1],
          "location": [0, 2, 2],
          "rotation": [1.570796, 0, 0]
        },
        {
          "type": "plane",
          "name": "ground_plane4",
          "scale": [2, 2, 1],
          "location": [2, 0, 2],
          "rotation": [0, -1.570796, 0]
        },
        {
          "type": "plane",
          "name": "ground_plane5",
          "scale": [2, 2, 1],
          "location": [-2, 0, 2],
          "rotation": [0, 1.570796, 0]
        },
        {
          "type": "plane",
          "name": "light_plane",
          "location": [0, 0, 10],
          "scale": [3, 3, 1]
        }
        ]
      }
    },
    {
      "module": "manipulators.EntityManipulator",
      "config": {
        "selector": {
          "provider": "getter.Entity",
          "conditions": {
            "name": '.*plane.*'
          }
        },
        "cp_physics": False,
        "cp_category_id": 333
      }
    },
```

* Construct minimal 2m x 2m x 2m room from 6 planes
* Set `"cp_physics": False` to fix the planes during any simulations

### Material Manipulator

```yaml

    {
      "module": "materials.MaterialManipulator",
      "config": {
        "selector": {
          "provider": "getter.Material",
          "conditions": {
            "name": "light_plane_material"
          }
        },
        "cf_switch_to_emission_shader": {
          "color": {
            "provider": "sampler.Color",
            "min": [0.5, 0.5, 0.5, 1.0],
            "max": [1.0, 1.0, 1.0, 1.0]
          },
          "strength": {
            "provider": "sampler.Value",
            "type": "float",
            "min": 3,
            "max": 6
          }
        }
      }
    },
```

* For the top light plane, switch to an Emission shader and sample `color` and `strength` values of the emitted light.

### CCMaterial Loader 

```yaml
    {
      "module": "loader.CCMaterialLoader",
      "config": {
        "folder_path": "<args:3>"
      }
    },
```

* Load a random CC0Texture that was downloaded from https://cc0textures.com/

### Material Randomizer
```yaml
    {
      "module": "materials.MaterialRandomizer",
      "config": {
        "randomization_level": 1,
        "mode": "once_for_all",
        "manipulated_objects": {
          "provider": "getter.Entity",
          "conditions": {
            "name": "ground_plane.*"
          }
        },
        "materials_to_replace_with": {
          "provider": "getter.Material",
          "conditions": {
            "cp_is_cc_texture": True
          }
        }
      }
    },
```

* Sample a CCTextures material once for all loaded ground_planes.

### Object Pose Sampler

```yaml
    {
      "module": "object.ObjectPoseSampler",
      "config": {
        "objects_to_sample": {
          "provider": "getter.Entity",
          "conditions": {
            "cp_physics": True
          }
        },
        "pos_sampler": {
          "provider":"sampler.Uniform3d",
          "min": {
            "provider": "sampler.Uniform3d",
            "min": [-0.3, -0.3, 0.0],
            "max": [-0.2, -0.2, 0.0]
          },
          "max": {
            "provider": "sampler.Uniform3d",
            "min": [0.2, 0.2, 0.4],
            "max": [0.3, 0.3, 0.6]
          }
        },
        "rot_sampler":{
          "provider":"sampler.UniformSO3"
        }
      }
    },
```

* Samples initial object poses before applying physics
* For all `"objects_to_sample"`, i.e. with `"cp_physics": True`, uniformly sample a position in the specified range and a uniform SO3 rotation

### Physics Positioning

```yaml
    {
      "module": "object.PhysicsPositioning",
      "config": {
        "min_simulation_time": 3,
        "max_simulation_time": 10,
        "check_object_interval": 1,
        "solver_iters": 25,
        "steps_per_sec": 100,
        "friction": 100.0,
        "linear_damping": 0.99,
        "angular_damping": 0.99,
        "objs_with_box_collision_shape": {
          "provider": "getter.Entity",
          "conditions": {
            "name": "ground_plane.*"
          }
        }
      }
    },
```

* Performs physics simuluation, i.e. dropping objects on the floor.
* `"min_simulation_time", "max_simulation_time"` in seconds
* `"check_object_interval"` after which objects are checked to stand still  
* `"solver_iters": 25` increase if physics glitches occur.
* `"steps_per_sec": 100` increase if physics glitches occur.
* `"friction": 100.0, "linear_damping": 0.99, "angular_damping": 0.99` ensure inert physics properties so that objects don't spread too much
* Give ground planes a BOX collision shape since they behave better using `"objs_with_box_collision_shape"`

### Light Sampler

```yaml
    {
      "module": "lighting.LightSampler",
      "config": {
        "lights": [
        {
          "location": {
            "provider": "sampler.Shell",
            "center": [0, 0, 0],
            "radius_min": 1,
            "radius_max": 1.5,
            "elevation_min": 5,
            "elevation_max": 89,
            "uniform_elevation": True
          },
          "color": {
            "provider": "sampler.Color",
            "min": [0.5, 0.5, 0.5, 1.0],
            "max": [1.0, 1.0, 1.0, 1.0]
          },
          "type": "POINT",
          "energy": 200
        }
        ]
      }
    },
```

* Samples an additional point light source (next to ceiling) in a `"sampler.Shell"` around the origin with a `"sampler.Color"` provider. 

### Camera Sampler

```yaml
    {
      "module": "camera.CameraSampler",
      "config": {
        "cam_poses": [
        {
          "proximity_checks": {
            "min": 0.3
          },
          "excluded_objs_in_proximity_check":  {
            "provider": "getter.Entity",
            "conditions": {
              "name": "ground_plane.*",
              "type": "MESH"
            }
          },
          "number_of_samples": 10,
          "location": {
            "provider": "sampler.Shell",
            "center": [0, 0, 0],
            "radius_min": 0.61,
            "radius_max": 1.24,
            "elevation_min": 5,
            "elevation_max": 89,
            "uniform_elevation": True
          },
          "rotation": {
            "format": "look_at",
            "value": {
              "provider": "getter.POI",
              "selector": {
                "provider": "getter.Entity",
                "conditions": {
                  "type": "MESH",
                  "cp_bop_dataset_name": "<args:1>",
                },
                "random_samples": 10
              }
            },
            "inplane_rot": {
              "provider": "sampler.Value",
              "type": "float",
              "min": -0.7854,
              "max": 0.7854
            }
          }
        }
        ]
      }
    },
```

* Samples `"number_of_samples": 10` camera poses, where the camera location is sampled using a `sampler.Shell` Provider with `"uniform_elevation"` sampling. 
* The camera rotation is defined by `"look_at"` a point of interest (`"getter.POI"`) plus a sampled `"inplane_rot"` in the specified range.
* The `"getter.POI"` is defined by the object closest to the mean position of all objects that are returned by the `"getter.Entity"` Provider, i.e. `"random_samples": 10` objects from the target BOP dataset `"cp_bop_dataset_name": "<args:1>"`.
* Camera poses undergo `"proximity_checks"` with respect to all objects besides ground_plane (`"excluded_objs_in_proximity_check"`) to ensure that no objects are closer than `"min": 0.3` meters.

### Rgb Renderer

```yaml
    {
      "module": "renderer.RgbRenderer",
      "config": {
        "samples": 50,
        "render_depth": True,
        "image_type": "JPEG"
      }
    },
```
* Renders RGB using 50 `"samples"`, and saves them as jpg images with 0.95 quality. Also outputs distance images. 

### Bop Writer

```yaml
    {
      "module": "writer.BopWriter",
      "config": {
        "dataset": "<args:1>",
        "append_to_existing_output": True,
        "postprocessing_modules": {
          "depth": [
            {"module": "postprocessing.Dist2Depth"}
          ]
        }
      }
    }
```

* Saves all pose and camera information that is provided in BOP datasets.
* Only considers objects from the given `"dataset": "<args:1>"`
* `"append_to_existing_output"` means that if the same output folder is chosen, data will be accumulated and not overwritten
* We use a `postprocessing.Dist2Depth` to convert the distance images from Blender to actual depth images.

## More examples

* [bop_object_pose_sampling](../bop_object_pose_sampling): Sample BOP object and camera poses.
* [bop_scene_replication](../bop_scene_replication): Replicate the scenes and cameras from BOP datasets in simulation.
* [bop_object_on_surface_sampling](../bop_object_on_surface_sampling): Sample upright poses on plane and randomize materials<|MERGE_RESOLUTION|>--- conflicted
+++ resolved
@@ -6,11 +6,8 @@
 
 ## Usage
 
-<<<<<<< HEAD
-=======
 Make sure that you downloaded the [BOP datasets](https://bop.felk.cvut.cz/datasets/).
 
->>>>>>> cd820c18
 Execute in the BlenderProc main directory:
 
 ```
